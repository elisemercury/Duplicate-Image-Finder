import numpy as np
from types import FunctionType
from fast_diff_py.datatransfer import *
import os
from typing import Tuple, Union
import cv2
from matplotlib import pyplot as plt
import skimage
from fast_diff_py.utils import *


# sample for the idiot I am.
# import matplotlib.pyplot as plt
# import numpy as np
# import cv2
#
# # Some example data to display
# x = np.linspace(0, 2 * np.pi, 400)
# y = np.sin(x ** 2)
#
# fig, ax = plt.subplots()
# ax.plot(x, y)
# ax.set_title('A single plot')
# plt.show()
#
# fig, axs = plt.subplots(2, 2)
# fig.suptitle('Vertically stacked subplots')
# axs[0][0].plot(x, y)
# axs[1][0].plot(x, -y)
#
# im_a = "/home/alisot2000/Desktop/SAMPLE_MIRA/JOIN/20221206_014252.jpg"
# im_b = "/home/alisot2000/Desktop/SAMPLE_MIRA/JOIN/0C2E9779-8E7C-4044-B2D3-07C8F8650527.jpeg"
#
# im_a_mat = cv2.imdecode(np.fromfile(im_a, dtype=np.uint8), cv2.IMREAD_COLOR)
# im_b_mat = cv2.imdecode(np.fromfile(im_b, dtype=np.uint8), cv2.IMREAD_COLOR)
#
# axs[0][1].imshow(im_a_mat, cmap=plt.cm.gray)
# axs[1][1].imshow(im_b_mat, cmap=plt.cm.gray)
#
# plt.show()


class CPUImageProcessing:
    """
    This class Contains the functions to process a single image or a pari of images.

    The intent of this class is to be instantiated in the parallel processes running as slaves. It gets passed the
    arguments from the slave and then has the ability to reuse parts of the computation from before (say you have an
    all to all comparison, you can have one slave keep one image constant and iterate through the others.)

    The class needs to be aware of the availability of cuda / cupy and use it if indicated by the slave running the
    class.
    """
    identifier: int

    image_a_path: Union[str, None] = None
    image_b_path: Union[str, None] = None

    thumb_a_path: Union[str, None] = None
    thumb_b_path: Union[str, None] = None

    image_a_matrix: Union[np.ndarray, None] = None
    image_b_matrix: Union[np.ndarray, None] = None

    target_size_x: int = 64
    target_size_y: int = 64

    original_size_x: int = 0
    original_size_y: int = 0

    diff_0: float = 0
    diff_90: float = 0
    diff_180: float = 0
    diff_270: float = 0

    hash_0: str = ""
    hash_90: str = ""
    hash_180: str = ""
    hash_270: str = ""

<<<<<<< HEAD
    processing_args: CompareImageArguments = None
    preprocessing_args: PreprocessArguments = None
    last_args: Union[CompareImageArguments, PreprocessArguments] = None
=======
    processing_args: Union[CompareImageArguments, None] = None
    preprocessing_args: Union[PreprocessArguments, None] = None
>>>>>>> 6cdd7f5b

    error: str = None

    compare_func = None

    def __init__(self, identifier: int, comp: FunctionType = None):
        """
        Identifier provided by the parent process. Used to identify the process in the console.

        Specification of comparison:
        Input: two np.ndarray of the same shape. (the images)
        Output: float value of the computed difference.

        :param identifier: process id (not pid)
        :param comp: comparison function to use. If none is provided, the default is used.
        """
        self.identifier = identifier
        if comp is not None:
            self.compare_func = comp
        else:
            self.compare_func = self.mse

    def reset(self):
<<<<<<< HEAD
=======
        """
        Resets the class to its initial state.
        :return:
        """
        # reset matrix
        self.image_a_matrix = None
        self.image_b_matrix = None

        # reset paths
        self.image_a_path = ""
        self.image_b_path = ""

        # reset thumb paths
        self.thumb_a_path = ""
        self.thumb_b_path = ""

        # reset size
        self.original_size_x = 0
        self.original_size_y = 0

        # reset hashes
        self.hash_0 = ""
        self.hash_90 = ""
        self.hash_180 = ""
        self.hash_270 = ""

        self.reset_diff()

        self.processing_args = None
        self.preprocessing_args = None

    def reset_diff(self):
>>>>>>> 6cdd7f5b
        """
        Utility to reset the .
        :return:
        """

        # Reset the class for further processing.
        self.image_a_path = None
        self.image_b_path = None

        self.thumb_a_path = None
        self.thumb_b_path = None

        self.image_a_matrix = None
        self.image_b_matrix = None

        self.target_size_x = 64
        self.target_size_y = 64

        self.original_size_x = 0
        self.original_size_y = 0

        self.diff_0 = 0
        self.diff_90 = 0
        self.diff_180 = 0
        self.diff_270 = 0

        self.hash_0 = ""
        self.hash_90 = ""
        self.hash_180 = ""
        self.hash_270 = ""

    @staticmethod
    def mse(image_a: np.ndarray, image_b: np.ndarray) -> float:
        """
        The mean squared error, which is the base for the other metrics.
        """
        difference = image_a.astype("float") - image_b.astype("float")
        sq_diff = np.square(difference)
        sum_diff = np.sum(sq_diff)
        px_count = image_a.shape[0] * image_a.shape[1]
        return sum_diff / px_count

    def update_preprocess_args(self, args: PreprocessArguments, load: bool = True):
        """
        Loads the PreprocessArguments and updates the class attributes accordingly.
        Also resets any previously occurred errors.

        :param args: arguments to fill into attributes
        :param load: if the image should be loaded after updating the args through the update function.
        :return:
        """
        self.preprocessing_args = args
        self.error = ""

<<<<<<< HEAD
        if self.last_args is CompareImageArguments:
=======
        if self.processing_args is not None:
>>>>>>> 6cdd7f5b
            self.reset()

        if self.image_a_path != args.in_path:
            load = True
            self.image_a_matrix = None
            self.image_a_path = args.in_path
            self.thumb_a_path = args.out_path

        if self.target_size_x != args.size_x or self.target_size_y != args.size_y:
            load = True
            self.target_size_x = args.size_x
            self.target_size_y = args.size_y
            self.image_a_matrix = None

        if load:
            self.load_image(image_a=True, perform_resize=False)

    def create_error_preprocess_result(self):
        """
        Create an PreprocessResults object given the existence of an error

        :return:
        """
        return PreprocessResults.error_obj(in_path=self.preprocessing_args.in_path,
                                           out_path=self.preprocessing_args.out_path,
                                           error=self.error,
                                           key=self.preprocessing_args.key
                                           )

    def create_no_hash_preprocess_result(self):
        """
        Create a PreprocessResults object given no computed hashed to be returned

        :return:
        """
        return PreprocessResults.no_hash_init(in_path=self.preprocessing_args.in_path,
                                              out_path=self.preprocessing_args.out_path,
                                              original_x=self.original_size_x,
                                              original_y=self.original_size_y,
                                              key=self.preprocessing_args.key
                                              )

    def create_full_preprocess_result(self):
        """
        Create a fully populated preprocess results object.

        :return:
        """
        return PreprocessResults(
            in_path=self.preprocessing_args.in_path,
            out_path=self.preprocessing_args.out_path,
            success=True,
            error="<EMPTY>",
            original_x=self.original_size_x,
            original_y=self.original_size_y,
            hash_0=self.hash_0,
            hash_90=self.hash_90,
            hash_180=self.hash_180,
            hash_270=self.hash_270,
            key=self.preprocessing_args.key
        )

    def update_compare_args(self, args: CompareImageArguments):
        """
        Update the CompareImageArguments object and update the class variables so the computations can be performed.
        Also resets any previously occurred errors.

        :param args: new CompareImageArguments object to process
        :return:
        """
        if self.preprocessing_args is not None:
            self.reset()

        self.processing_args = args
        self.error = ""
        load_a = False
        load_b = False

        # Reset the Class for further processing
        if self.last_args is PreprocessArguments:
            self.reset()

        # reload Image A if thumb or image has changed
        if self.image_a_path != args.img_a or self.thumb_a_path != args.thumb_a:
            self.image_a_path = args.img_a
            self.thumb_a_path = args.thumb_a
            self.image_a_matrix = None
            load_a = True

        # reload Image B if thumb or image has changed
        if self.image_b_path != args.img_b or self.thumb_b_path != args.thumb_b:
            self.image_b_path = args.img_b
            self.thumb_b_path = args.thumb_b
            self.image_b_matrix = None
            load_b = True

        if self.target_size_x != args.size_x or self.target_size_y != args.size_y:
            self.target_size_x = args.size_x
            self.target_size_y = args.size_y
            self.image_a_matrix = None
            self.image_b_matrix = None
            load_a = True
            load_b = True

        # load the images if the arguments change them.
        if load_a:
            self.load_image(True)
        if load_b:
            self.load_image(False)

    def load_image(self, image_a: bool = True, perform_resize: bool = True):
        """
        Load image from file_system

        :param image_a: if the image_a should be loaded or image_b
        :param perform_resize: automatically resize image if they don't match the size.
        :return:
        """
        source = "image_a" if image_a else "image_b"
        image_path = self.image_b_path
        thumbnail_path = self.thumb_b_path

        # load the image_a stuff if the image_a is set.
        if image_a:
            image_path = self.image_a_path
            thumbnail_path = self.thumb_a_path

        if thumbnail_path is not None and os.path.exists(thumbnail_path):
            result, err_str, rescale = self.__image_loader(thumbnail_path, f"{source} thumbnail")

            # The thumbnail size matches and no error occurred while loading it. Storing the result and returning.
            if not rescale and err_str == "":
                if image_a:
                    self.image_a_matrix = result
                else:
                    self.image_b_matrix = result
                return

            if err_str != "":
                print(f"{self.identifier: 02}: {err_str}")

        # At this point thumbnail loading failed or the thumbnail was not computed. Load the image and resize if given
        # by args.
        if not os.path.exists(image_path):
            # the main image is the last solution, and we will store the error and return immediately if the error is
            # found.
            self.error = f"Error {source} failed to load because the file does not exist."
            return

        # load the image and return immediately if an error occurred.
        result, err_str, rescale = self.__image_loader(image_path, f"{source} original")
        if err_str != "":
            self.error = err_str
            return

        # store image size
        self.original_size_y, self.original_size_x, _ = np.shape(result)

        if image_a:
            self.image_a_matrix = result
        else:
            self.image_b_matrix = result

        # return of we are not allowed to resize, or we don't need to.
        if not perform_resize or not rescale:
            return

        # resize the image
        self.resize_image(image_a)

    @staticmethod
    def short_circuit(args: CompareImageArguments, sc_size: bool, sc_hash: bool):
        """
        Perform short circuit execution on the side of the slave. Allows for faster processing on the side of the
        database.

        The behaviour, if the arguments for short-circuiting are not provided is that the program will continue as
        usual but emit a warning so the programmer is aware that an error occurred.

        :param args: the CompareImageArguments to be short-circuited.
        :param sc_size: if the size should be used as an indicator on which to short circuit
        :param sc_hash: if the hash should be used as an indicator on which to short circuit
        :return:
        """
        # faster if is outside.
        if sc_size:
            if args.img_a_size_x is None or args.img_a_size_y is None \
                    or args.img_b_size_x is None or args.img_b_size_y is None:

                print("WARNING: Size based short-circuiting initiated without providing a hash")
                return None

            # matching aspects search for positive result and negate the answer.
            if not ((args.img_a_size_x == args.img_b_size_x and args.img_a_size_y == args.img_b_size_y)
                    or (args.img_a_size_x == args.img_b_size_y and args.img_a_size_y == args.img_b_size_x)):
                # Need to create an instance...
                return CompareImageResults(key_a=args.key_a,
                                           key_b=args.key_b,
                                           error="",
                                           success=True,
                                           min_avg_diff=-1
                                           )  # genuine -1 difference

        # checking the hashes.
        if sc_hash:
            img_a_hash = [args.img_a_hash_0, args.img_a_hash_90, args.img_a_hash_180, args.img_a_hash_270]
            img_b_hash = [args.img_b_hash_0, args.img_b_hash_90, args.img_b_hash_180, args.img_b_hash_270]

            # make sure the fields are populated
            for hb in img_b_hash:
                if hb is None:
                    print("WARNING: Hash based short-circuiting initiated without providing a hash")
                    return None

            # make sure the fields are populated and perform the all to all comparison at the same time.
            for ha in img_a_hash:
                if ha is None:
                    print("WARNING: Hash based short-circuiting initiated without providing a hash")
                    return None

                for hb in img_b_hash:
                    # Hashes match, we proceed with the comparison
                    if ha == hb:
                        return None

            return CompareImageResults(key_a=args.key_a,
                                       key_b=args.key_b,
                                       error="",
                                       success=True,
                                       min_avg_diff=-1
                                       )  # genuine -1 difference

        # Nothing selected, don't return anything.
        return None

    def __image_loader(self, img_path: str, source: str) -> Tuple[Union[np.ndarray, None], str, bool]:
        """
        Private function that handles the basic loading and type conversion for an image. Errors are returned as a
        result and not stored in the class because if you load thumbnails, the error has not to be as severe as to
        prevent the computation from completing. That's why it's returned and the caller needs to determine what
        happens with the error.

        :param img_path: path to load from.
        :param source: the source of the image. Used for the error message
        :return: image or none, error message, if image needs to be rescaled
        """
        # load from fs
        try:
            img = cv2.imdecode(np.fromfile(img_path, dtype=np.uint8), cv2.IMREAD_COLOR)
        except Exception as e:
            err_str = f"Error {source} failed to load with:\n {e}"
            return None, err_str, False

        # assert type
        if type(img) != np.ndarray:
            err_str = f"Error {source} failed to load because the image is not of type np.ndarray"
            return None, err_str, False

        # convert grayscale to rgb
        if len(img.shape) == 2:
            img = skimage.color.gray2rgb(img)

        # assert length of image
        img = img[..., 0:3]

        # if one aspect is not matching, rescale the image
        scale = img.shape[0] != self.target_size_x or img.shape[1] != self.target_size_y
        return img, "", scale

    def store_image(self, img_a: bool = True):
        """
        Stores the image to file given by the thumbnail path. This will OVERWRITE a preexisting image.

        :param img_a: if image_matrix_a or image_matrix_b is to be stored to its respective thumbnail path.
        :return:
        """
        name = "<EMPTY>"
        try:
            if img_a:
                name = "image a"
                cv2.imwrite(self.thumb_a_path, self.image_a_matrix)
            else:
                name = "image b"
                cv2.imwrite(self.thumb_b_path, self.image_b_matrix)
        except Exception as e:
            self.error = f"Failed to save {name} to File with error: \n{e}"

    def resize_image(self, image_a: bool = True):
        """
        Resize image to image_size provided in the CompareImageArguments object.

        :param image_a: if the image_a should be resized or image_b
        :return:
        """
        img_str = "image_a" if image_a else "image_b"
        try:
            if image_a:
                self.image_a_matrix = cv2.resize(self.image_a_matrix, dsize=(self.target_size_x, self.target_size_y),
                                                 interpolation=cv2.INTER_CUBIC)
            else:
                self.image_b_matrix = cv2.resize(self.image_b_matrix, dsize=(self.target_size_x, self.target_size_y),
                                                 interpolation=cv2.INTER_CUBIC)
        except Exception as e:
            self.error = f"Error resizing {img_str} failed with:\n {e}"

    def img_rot(self, img_a: bool = True):
        """
        Rotate image by 90 degrees.

        :param img_a: if the image_a should be rotated or image_b
        :return:
        """
        img_str = "image_a" if img_a else "image_b"
        try:
            if img_a:
                self.image_a_matrix = np.rot90(self.image_a_matrix, k=1, axes=(0, 1))
            else:
                self.image_b_matrix = np.rot90(self.image_b_matrix, k=1, axes=(0, 1))
        except Exception as e:
            self.error = f"Error rotating {img_str} failed with:\n {e}"

    def compare_images(self):
        """
        Compare the images and store the result in the class.

        :return:
        """
        # check if the images are loaded
        if self.image_a_matrix is None:
            self.error = "Error image_a is not loaded."
            return
        if self.image_b_matrix is None:
            self.error = "Error image_b is not loaded."
            return

        # compare 0 degrees
        self.diff_0 = self.compare_func(self.image_a_matrix, self.image_b_matrix)

        # compare 90 degrees
        self.img_rot(True)
        self.diff_90 = self.compare_func(self.image_a_matrix, self.image_b_matrix)

        # compare 180 degrees
        self.img_rot(True)
        self.diff_180 = self.compare_func(self.image_a_matrix, self.image_b_matrix)

        # compare 270 degrees
        self.img_rot(True)
        self.diff_270 = self.compare_func(self.image_a_matrix, self.image_b_matrix)

        # rotate back for reuse.
        self.img_rot(True)

    def create_compare_result(self):
        """
        Create a CompareImageResult object from the class.

        :return:
        """
        min_diff = min(self.diff_0, self.diff_90, self.diff_180, self.diff_270)
        return CompareImageResults(key_a=self.processing_args.key_a,
                                   key_b=self.processing_args.key_b,
                                   error=self.error,
                                   success=self.error == "",
                                   min_avg_diff=min_diff if self.error == "" else -1,
                                   )

    def store_plt_on_threshold(self):
        """
        Shorthand to store the plot if the threshold is reached and the storing of the plot is desired.

        :return:
        """
        min_diff = min(self.diff_0, self.diff_90, self.diff_180, self.diff_270)
        if self.processing_args.store_compare and self.processing_args.compare_threshold > min_diff:
            self.create_compare_plot()

    def create_compare_plot(self):
        """
        Create a plot of the two images that are deemed to be similar and store it in predefined path.

        :return:
        """
        fig = plt.figure()
        min_diff = min(self.diff_0, self.diff_90, self.diff_180, self.diff_270)
        plt.suptitle(f"MSE: {min_diff:.2f}")

        # plot first image
        ax = fig.add_subplot(1, 2, 1)
        ax.title.set_text(os.path.basename(self.processing_args.img_a))
        plt.imshow(self.image_a_matrix, cmap=plt.cm.gray)
        plt.axis("off")

        # plot second image
        ax = fig.add_subplot(1, 2, 2)
        ax.title.set_text(os.path.basename(self.processing_args.img_b))
        plt.imshow(self.image_b_matrix, cmap=plt.cm.gray)
        plt.axis("off")

        # Don't show plot, clears the figure and an empty plot is aved.
        # plt.show(block=False)
        # show the images
        plt.savefig(self.processing_args.store_path)
        plt.close()

    def compute_img_hashes(self, img_a: bool = True):
        """
        Compute hash_prefix for duplicate detection.

        :param img_a: If image a should be hashed or image b
        :return:
        """
        # load from attributes
        if img_a:
            image_mat = np.copy(self.image_a_matrix)
            default_path = self.thumb_a_path
            name = "image a"
        else:
            image_mat = np.copy(self.image_b_matrix)
            default_path = self.thumb_b_path
            name = "image b"

        # should be sanitized by the main process.
        assert 8 > self.preprocessing_args.amount > -8, "amount exceeding range"

        # compute_new_paths
        p, e = os.path.splitext(default_path)
        path_0 = f"{p}_0{e}"
        path_90 = f"{p}_90{e}"
        path_180 = f"{p}_180{e}"
        path_270 = f"{p}_270{e}"

        try:
            # shift only if the amount is non-zero
            if self.preprocessing_args.amount > 0:
                image_mat = np.right_shift(image_mat, self.preprocessing_args.amount)
            elif self.preprocessing_args.amount < 0:
                image_mat = np.left_shift(image_mat, abs(self.preprocessing_args.amount))

            # store rot0 with shift
            cv2.imwrite(path_0, image_mat)

            # rot 90
            image_mat = np.rot90(image_mat, k=1, axes=(0, 1))
            cv2.imwrite(path_90, image_mat)

            # rot 180
            image_mat = np.rot90(image_mat, k=1, axes=(0, 1))
            cv2.imwrite(path_180, image_mat)

            # rot 270
            image_mat = np.rot90(image_mat, k=1, axes=(0, 1))
            cv2.imwrite(path_270, image_mat)

            # need to compute file hash since writing the
            hash_0 = hash_file(path_0)
            hash_90 = hash_file(path_90)
            hash_180 = hash_file(path_180)
            hash_270 = hash_file(path_270)

            # shouldn't be allowed to fail
            os.remove(path_0)
            os.remove(path_90)
            os.remove(path_180)
            os.remove(path_270)

        except Exception as e:
            self.error = f"Error hashing {name}:\n {e}"
            return

        self.hash_0 = hash_0
        self.hash_90 = hash_90
        self.hash_180 = hash_180
        self.hash_270 = hash_270<|MERGE_RESOLUTION|>--- conflicted
+++ resolved
@@ -51,6 +51,7 @@
     The class needs to be aware of the availability of cuda / cupy and use it if indicated by the slave running the
     class.
     """
+    # TODO Make class Cupy compatible
     identifier: int
 
     image_a_path: Union[str, None] = None
@@ -78,14 +79,9 @@
     hash_180: str = ""
     hash_270: str = ""
 
-<<<<<<< HEAD
-    processing_args: CompareImageArguments = None
-    preprocessing_args: PreprocessArguments = None
-    last_args: Union[CompareImageArguments, PreprocessArguments] = None
-=======
     processing_args: Union[CompareImageArguments, None] = None
     preprocessing_args: Union[PreprocessArguments, None] = None
->>>>>>> 6cdd7f5b
+    last_args: Union[CompareImageArguments, PreprocessArguments] = None
 
     error: str = None
 
@@ -109,43 +105,8 @@
             self.compare_func = self.mse
 
     def reset(self):
-<<<<<<< HEAD
-=======
-        """
-        Resets the class to its initial state.
-        :return:
-        """
-        # reset matrix
-        self.image_a_matrix = None
-        self.image_b_matrix = None
-
-        # reset paths
-        self.image_a_path = ""
-        self.image_b_path = ""
-
-        # reset thumb paths
-        self.thumb_a_path = ""
-        self.thumb_b_path = ""
-
-        # reset size
-        self.original_size_x = 0
-        self.original_size_y = 0
-
-        # reset hashes
-        self.hash_0 = ""
-        self.hash_90 = ""
-        self.hash_180 = ""
-        self.hash_270 = ""
-
-        self.reset_diff()
-
-        self.processing_args = None
-        self.preprocessing_args = None
-
-    def reset_diff(self):
->>>>>>> 6cdd7f5b
-        """
-        Utility to reset the .
+        """
+        Utility to reset the diff values.
         :return:
         """
 
@@ -198,11 +159,7 @@
         self.preprocessing_args = args
         self.error = ""
 
-<<<<<<< HEAD
         if self.last_args is CompareImageArguments:
-=======
-        if self.processing_args is not None:
->>>>>>> 6cdd7f5b
             self.reset()
 
         if self.image_a_path != args.in_path:
@@ -273,9 +230,6 @@
         :param args: new CompareImageArguments object to process
         :return:
         """
-        if self.preprocessing_args is not None:
-            self.reset()
-
         self.processing_args = args
         self.error = ""
         load_a = False
